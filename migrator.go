package clickhouse

import (
	"errors"
	"fmt"
	"strings"

	"gorm.io/gorm"
	"gorm.io/gorm/clause"
	"gorm.io/gorm/migrator"
	"gorm.io/gorm/schema"
)

// Default values for any SQL options
const (
	DefaultGranularity     = 1        // 1 granule = 8192 rows
	DefaultIndexType       = "minmax" // index stores extremes of the expression
	DefaultTableEngineOpts = "ENGINE=MergeTree() ORDER BY tuple()"
)

// Errors enumeration
var (
	ErrRenameColumnUnsupported = errors.New("renaming column is not supported in your clickhouse version < 20.4.")
	ErrRenameIndexUnsupported  = errors.New("renaming index is not supported")
	ErrCreateIndexFailed       = errors.New("failed to create index with name")
)

type Migrator struct {
	migrator.Migrator
	Dialector
}

// Database

func (m Migrator) CurrentDatabase() (name string) {
	m.DB.Raw("SELECT currentDatabase()").Row().Scan(&name)
	return
}

func (m Migrator) FullDataTypeOf(field *schema.Field) (expr clause.Expr) {
	expr.SQL = m.Migrator.DataTypeOf(field)

	// NULL and UNIQUE keyword is not supported in clickhouse.
	// Hence, skipping checks for field.Unique and field.NotNull

	// Build DEFAULT clause after DataTypeOf() expression.
	if field.HasDefaultValue && (field.DefaultValueInterface != nil || field.DefaultValue != "") {
		if field.DefaultValueInterface != nil {
			defaultStmt := &gorm.Statement{Vars: []interface{}{field.DefaultValueInterface}}
			m.Dialector.BindVarTo(defaultStmt, defaultStmt, field.DefaultValueInterface)
			expr.SQL += " DEFAULT " + m.Dialector.Explain(defaultStmt.SQL.String(), field.DefaultValueInterface)
		} else if field.DefaultValue != "(-)" {
			expr.SQL += " DEFAULT " + field.DefaultValue
		}
	}

	// Build COMMENT clause after DEFAULT
	if value, ok := field.TagSettings["COMMENT"]; ok {
		expr.SQL += " COMMENT " + m.Dialector.Explain("?", value)
	}

	// TODO (iqdf) build CODEC and TTL clause

	return expr
}

// Tables

func (m Migrator) CreateTable(models ...interface{}) error {
	for _, model := range m.ReorderModels(models, false) {
		tx := m.DB.Session(new(gorm.Session))
		if err := m.RunWithValue(model, func(stmt *gorm.Statement) (err error) {
			var (
				createTableSQL = "CREATE TABLE ? (%s %s %s) %s"
				args           = []interface{}{clause.Table{Name: stmt.Table}}
			)

			// Step 1. Build column datatype SQL string
			columnSlice := make([]string, 0, len(stmt.Schema.DBNames))
			for _, dbName := range stmt.Schema.DBNames {
				field := stmt.Schema.FieldsByDBName[dbName]
				columnSlice = append(columnSlice, "? ?")
				args = append(args,
					clause.Column{Name: dbName},
					m.FullDataTypeOf(field),
				)
			}
			columnStr := strings.Join(columnSlice, ",")

			// Step 2. Build constraint check SQL string if any constraint
			constrSlice := make([]string, 0, len(columnSlice))
			for _, check := range stmt.Schema.ParseCheckConstraints() {
				constrSlice = append(constrSlice, "CONSTRAINT ? CHECK ?")
				args = append(args,
					clause.Column{Name: check.Name},
					clause.Expr{SQL: check.Constraint},
				)
			}
			constrStr := strings.Join(constrSlice, ",")
			if len(constrSlice) > 0 {
				constrStr = ", " + constrStr
			}

			// Step 3. Build index SQL string
			// NOTE: clickhouse does not support for index class.
			indexSlice := make([]string, 0, 10)
			for _, index := range stmt.Schema.ParseIndexes() {
				if m.CreateIndexAfterCreateTable {
					defer func(model interface{}, indexName string) {
						// TODO (iqdf): what if there are multiple errors
						// when creating indices after create table?
						err = tx.Migrator().CreateIndex(model, indexName)
					}(model, index.Name)
					continue
				}
				// TODO(iqdf): support primary key by put it as pass the fieldname
				// as MergeTree(...) parameters. But somehow it complained.
				// Note that primary key doesn't ensure uniqueness

				// Get indexing type `gorm:"index,type:minmax"`
				// Choice: minmax | set(n) | ngrambf_v1(n, size, hash, seed) | bloomfilter()
				indexType := DefaultIndexType
				if index.Type != "" {
					indexType = index.Type
				}

				// Get expression for index options
				// Syntax: (`colname1`, ...)
				buildIndexOptions := tx.Migrator().(migrator.BuildIndexOptionsInterface)
				indexOptions := buildIndexOptions.BuildIndexOptions(index.Fields, stmt)

				// Stringify index builder
				// TODO (iqdf): support granularity
				str := fmt.Sprintf("INDEX ? ? TYPE %s GRANULARITY %d", indexType, DefaultGranularity)
				indexSlice = append(indexSlice, str)
				args = append(args, clause.Expr{SQL: index.Name}, indexOptions)
			}
			indexStr := strings.Join(indexSlice, ", ")
			if len(indexSlice) > 0 {
				indexStr = ", " + indexStr
			}

			// Step 4. Finally assemble CREATE TABLE ... SQL string
			engineOpts := DefaultTableEngineOpts
			if tableOption, ok := m.DB.Get("gorm:table_options"); ok {
				engineOpts = fmt.Sprint(tableOption)
			}
			createTableSQL = fmt.Sprintf(createTableSQL, columnStr, constrStr, indexStr, engineOpts)

			fmt.Println("Exec Create Table:", createTableSQL)
			err = tx.Exec(createTableSQL, args...).Error

			return
		}); err != nil {
			return err
		}
	}
	return nil
}

func (m Migrator) HasTable(value interface{}) bool {
	var count int64
	m.RunWithValue(value, func(stmt *gorm.Statement) error {
		currentDatabase := m.DB.Migrator().CurrentDatabase()
		return m.DB.Raw(
			"SELECT count(*) FROM system.tables WHERE database = ? AND name = ? AND is_temporary = ?",
			currentDatabase,
			stmt.Table,
			uint8(0)).Row().Scan(&count)
	})
	return count > 0
}

// Columns

func (m Migrator) AddColumn(value interface{}, field string) error {
	return m.RunWithValue(value, func(stmt *gorm.Statement) error {
		if field := stmt.Schema.LookUpField(field); field != nil {
			return m.DB.Exec(
				"ALTER TABLE ? ADD COLUMN ? ?",
<<<<<<< HEAD
				clause.Table{Name: stmt.Table}, clause.Column{Name: field.DBName},
				m.FullDataTypeOf(field),
=======
				clause.Table{Name: stmt.Table}, clause.Column{Name: field.DBName}, m.DB.Migrator().FullDataTypeOf(field),
>>>>>>> 540f5c0d
			).Error
		}
		return fmt.Errorf("failed to look up field with name: %s", field)
	})
}

<<<<<<< HEAD
func (m Migrator) DropColumn(value interface{}, name string) error {
	return m.RunWithValue(value, func(stmt *gorm.Statement) error {
		if field := stmt.Schema.LookUpField(name); field != nil {
			name = field.DBName
		}
		fmt.Println("ALTER TABLE ? DROP COLUMN")
		return m.DB.Exec(
			"ALTER TABLE ? DROP COLUMN ?",
			clause.Table{Name: stmt.Table}, clause.Column{Name: name},
		).Error
	})
}

=======
>>>>>>> 540f5c0d
func (m Migrator) AlterColumn(value interface{}, field string) error {
	return m.RunWithValue(value, func(stmt *gorm.Statement) error {
		if field := stmt.Schema.LookUpField(field); field != nil {
			return m.DB.Exec(
				"ALTER TABLE ? MODIFY COLUMN ? ?",
				clause.Table{Name: stmt.Table},
				clause.Column{Name: field.DBName},
				m.FullDataTypeOf(field),
			).Error
		}
		return fmt.Errorf("altercolumn() failed to look up column with name: %s", field)
	})
}

// NOTE: Only supported after ClickHouse 20.4 and above.
// See: https://github.com/ClickHouse/ClickHouse/issues/146
func (m Migrator) RenameColumn(value interface{}, oldName, newName string) error {
	return m.RunWithValue(value, func(stmt *gorm.Statement) error {
		if !m.Dialector.DontSupportRenameColumn {
			var field *schema.Field
			if f := stmt.Schema.LookUpField(oldName); f != nil {
				oldName = f.DBName
				field = f
			}
			if f := stmt.Schema.LookUpField(newName); f != nil {
				newName = f.DBName
				field = f
			}
			if field != nil {
				return m.DB.Exec(
					"ALTER TABLE ? RENAME COLUMN ? TO ?",
					clause.Table{Name: stmt.Table},
					clause.Column{Name: oldName},
					clause.Column{Name: newName},
				).Error
			}
			return fmt.Errorf("renamecolumn() failed to look up column with name: %s", oldName)
		}
		return ErrRenameIndexUnsupported
	})
}

func (m Migrator) HasColumn(value interface{}, field string) bool {
	var count int64
	m.RunWithValue(value, func(stmt *gorm.Statement) error {
		currentDatabase := m.DB.Migrator().CurrentDatabase()
		name := field
		if field := stmt.Schema.LookUpField(field); field != nil {
			name = field.DBName
		}

		return m.DB.Raw(
			"SELECT count(*) FROM system.columns WHERE database = ? AND table = ? AND name = ?",
			currentDatabase, stmt.Table, name,
		).Row().Scan(&count)
	})

	return count > 0
}

// Indexes

func (m Migrator) BuildIndexOptions(opts []schema.IndexOption, stmt *gorm.Statement) (results []interface{}) {
	for _, indexOpt := range opts {
		str := stmt.Quote(indexOpt.DBName)
		if indexOpt.Expression != "" {
			str = indexOpt.Expression
		}
		results = append(results, clause.Expr{SQL: str})
	}
	return
}

func (m Migrator) CreateIndex(value interface{}, name string) error {
	return m.RunWithValue(value, func(stmt *gorm.Statement) error {
		if idx := stmt.Schema.LookIndex(name); idx != nil {
			opts := m.BuildIndexOptions(idx.Fields, stmt)
			values := []interface{}{
				clause.Table{Name: stmt.Table},
				clause.Column{Name: idx.Name},
				opts,
			}

			// Get indexing type `gorm:"index,type:minmax"`
			// Choice: minmax | set(n) | ngrambf_v1(n, size, hash, seed) | bloomfilter()
			indexType := DefaultIndexType
			if idx.Type != "" {
				indexType = idx.Type
			}

			// NOTE: concept of UNIQUE | FULLTEXT | SPATIAL index
			// is NOT supported in clickhouse
			createIndexSQL := "ALTER TABLE ? ADD INDEX ? ? TYPE %s GRANULARITY %d"      // TODO(iqdf): how to inject Granularity
			createIndexSQL = fmt.Sprintf(createIndexSQL, indexType, DefaultGranularity) // Granularity: 1 (default)
			return m.DB.Exec(createIndexSQL, values...).Error
		}
		return ErrCreateIndexFailed
	})
}

func (m Migrator) RenameIndex(value interface{}, oldName, newName string) error {
	// TODO(iqdf): drop index and add the index again with different name
	// DROP INDEX ?
	// ADD INDEX ? TYPE ? GRANULARITY ?
	return ErrRenameIndexUnsupported
}

func (m Migrator) DropIndex(value interface{}, name string) error {
	return m.RunWithValue(value, func(stmt *gorm.Statement) error {
		if idx := stmt.Schema.LookIndex(name); idx != nil {
			name = idx.Name
		}
		dropIndexSQL := "ALTER TABLE ? DROP INDEX ?"
		return m.DB.Exec(dropIndexSQL,
			clause.Table{Name: stmt.Table},
			clause.Column{Name: name}).Error
	})
}<|MERGE_RESOLUTION|>--- conflicted
+++ resolved
@@ -178,19 +178,14 @@
 		if field := stmt.Schema.LookUpField(field); field != nil {
 			return m.DB.Exec(
 				"ALTER TABLE ? ADD COLUMN ? ?",
-<<<<<<< HEAD
 				clause.Table{Name: stmt.Table}, clause.Column{Name: field.DBName},
 				m.FullDataTypeOf(field),
-=======
-				clause.Table{Name: stmt.Table}, clause.Column{Name: field.DBName}, m.DB.Migrator().FullDataTypeOf(field),
->>>>>>> 540f5c0d
 			).Error
 		}
 		return fmt.Errorf("failed to look up field with name: %s", field)
 	})
 }
 
-<<<<<<< HEAD
 func (m Migrator) DropColumn(value interface{}, name string) error {
 	return m.RunWithValue(value, func(stmt *gorm.Statement) error {
 		if field := stmt.Schema.LookUpField(name); field != nil {
@@ -204,8 +199,6 @@
 	})
 }
 
-=======
->>>>>>> 540f5c0d
 func (m Migrator) AlterColumn(value interface{}, field string) error {
 	return m.RunWithValue(value, func(stmt *gorm.Statement) error {
 		if field := stmt.Schema.LookUpField(field); field != nil {
