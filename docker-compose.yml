--- conflicted
+++ resolved
@@ -1,11 +1,7 @@
 version: "3"
 services:
     server:
-<<<<<<< HEAD
-      image: clickhouse/clickhouse-server
-=======
       image: yandex/clickhouse-server:latest
->>>>>>> 50229b02
       environment:
         - CLICKHOUSE_DB=gorm
         - CLICKHOUSE_USER=gorm
